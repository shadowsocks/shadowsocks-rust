--- conflicted
+++ resolved
@@ -90,11 +90,7 @@
 }
 
 /// Wrappers for outbound `UdpSocket`
-<<<<<<< HEAD
-=======
 #[derive(Debug)]
-#[pin_project]
->>>>>>> a04e92c1
 pub struct UdpSocket {
     socket: tokio::net::UdpSocket,
     mtu: Option<usize>,
