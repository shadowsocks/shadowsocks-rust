--- conflicted
+++ resolved
@@ -93,12 +93,9 @@
 pub type UdpIo = Box<dyn OutboundDatagram<UdpPacket>>;
 
 /// UDP client for communicating with ShadowSocks' server
-<<<<<<< HEAD
 /// Thread safety: users of `ProxySocket` should not share it across threads
 // TODO: unless a proper spinlock on `.socket` is implemented
-=======
 #[derive(Debug)]
->>>>>>> a04e92c1
 pub struct ProxySocket {
     socket_type: UdpSocketType,
     socket_w: tokio::sync::Mutex<SplitSink<UdpIo, UdpPacket>>,
