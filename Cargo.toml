[package]
name = "shadowsocks-rust"
<<<<<<< HEAD
version = "1.11.0"
=======
version = "1.10.6"
>>>>>>> 682b6852
authors = ["Shadowsocks Contributors"]
description = "shadowsocks is a fast tunnel proxy that helps you bypass firewalls."
repository = "https://github.com/shadowsocks/shadowsocks-rust"
readme = "README.md"
documentation = "https://docs.rs/shadowsocks"
keywords = ["shadowsocks", "proxy", "socks", "socks5", "firewall"]
license = "MIT"
edition = "2018"

[badges]
maintenance = { status = "passively-maintained" }

[[bin]]
name = "sslocal"
path = "bin/sslocal.rs"
required-features = ["local"]

[[bin]]
name = "ssserver"
path = "bin/ssserver.rs"
required-features = ["server"]

[[bin]]
name = "ssurl"
path = "bin/ssurl.rs"
required-features = ["utility"]

[[bin]]
name = "ssmanager"
path = "bin/ssmanager.rs"
required-features = ["manager"]

[workspace]
members = [
    "crates/shadowsocks",
    "crates/shadowsocks-service",
]

[profile.release]
lto = "fat"
codegen-units = 1
incremental = false
panic = "abort"

[features]
default = [
    "logging",
    "trust-dns",
    "local",
    "server",
    "manager",
    "utility",
    "local-http",
    "local-tunnel",
    "local-socks4",
    "multi-threaded",
]

# Enable local server
local = ["shadowsocks-service/local"]
# Enable remote server
server = ["shadowsocks-service/server"]
# Enable manager server
manager = ["shadowsocks-service/manager"]
# Enable utility
utility = []

# Enables trust-dns for replacing tokio's builtin DNS resolver
trust-dns = ["shadowsocks-service/trust-dns"]
dns-over-tls = ["shadowsocks-service/dns-over-tls"]
dns-over-https = ["shadowsocks-service/dns-over-https"]

# Enable logging output
logging = ["log4rs"]

# Enable DNS-relay
local-dns = ["local", "shadowsocks-service/local-dns"]
# Enable client flow statistic report
# Currently is only used in Android
local-flow-stat = ["local", "shadowsocks-service/local-flow-stat"]
# Enable HTTP protocol for sslocal
local-http = ["local", "shadowsocks-service/local-http"]
local-http-native-tls = ["local-http", "shadowsocks-service/local-http-native-tls"]
local-http-rustls = ["local-http", "shadowsocks-service/local-http-rustls"]
# Enable REDIR protocol for sslocal
# (transparent proxy)
local-redir = ["local", "shadowsocks-service/local-redir"]
# Enable tunnel protocol for sslocal
local-tunnel = ["local", "shadowsocks-service/local-tunnel"]
# Enable socks4 protocol for sslocal
local-socks4 = ["local", "shadowsocks-service/local-socks4"]

# Enable jemalloc for binaries
jemalloc = ["jemallocator"]
# Enable bundled tcmalloc
tcmalloc-vendored = ["tcmalloc/bundled"]

# Enable tokio's multi-threaded runtime
multi-threaded = ["tokio/rt-multi-thread"]

# Enable Stream Cipher Protocol
# WARN: Stream Cipher Protocol is proved to be insecured
# https://github.com/shadowsocks/shadowsocks-rust/issues/373
# Users should always avoid using these ciphers in practice
stream-cipher = ["shadowsocks-service/stream-cipher"]

# Enable extra AEAD ciphers
# WARN: These non-standard AEAD ciphers are not officially supported by shadowsocks community
aead-cipher-extra = ["shadowsocks-service/aead-cipher-extra"]

[dependencies]
log = "0.4"
log4rs = { version = "1.0", optional = true }

clap = { version = "2", features = ["wrap_help", "suggestions"] }
cfg-if = "1"
qrcode = { version = "0.12", default-features = false }

futures = "0.3"
tokio = { version = "1", features = ["rt", "signal"] }

mimalloc = { version = "0.1", optional = true }
tcmalloc = { version = "0.3", optional = true }
jemallocator = { version = "0.3", optional = true }

shadowsocks-service = { version = "1.10.4", path = "./crates/shadowsocks-service" }

[target.'cfg(unix)'.dependencies]
daemonize = "0.4"

[dev-dependencies]
byteorder = "1.3"
env_logger = "0.8"
byte_string = "1.0"
tokio = { version = "1", features = ["net", "time", "macros", "io-util"]}<|MERGE_RESOLUTION|>--- conflicted
+++ resolved
@@ -1,10 +1,6 @@
 [package]
 name = "shadowsocks-rust"
-<<<<<<< HEAD
 version = "1.11.0"
-=======
-version = "1.10.6"
->>>>>>> 682b6852
 authors = ["Shadowsocks Contributors"]
 description = "shadowsocks is a fast tunnel proxy that helps you bypass firewalls."
 repository = "https://github.com/shadowsocks/shadowsocks-rust"
